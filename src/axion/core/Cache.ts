--- conflicted
+++ resolved
@@ -107,11 +107,7 @@
       hitCount: 0,
       missCount: 0,
       hitRate: 0,
-<<<<<<< HEAD
-      keys: [],
-=======
       keys: []
->>>>>>> c6bb2888
     };
 
     this.startCleanupTimer();
